branches:
  only:
    - master

language: python
python:
  - "2.7"
  - "3.2"
  - "3.3"
  - "3.4"
  - "3.5"
install: "pip install -r requirements.txt"

# Split test execution into several steps 
# (data creation and individual test suites)
# so each individual step doesn't take too
# long.
script:
  - python setup.py install
  - travis_wait 30 python -c "from tests.test_zran import setup_module; setup_module()"
  - travis_wait 30 py.test -v -s -m zran_test tests
  - travis_wait 30 python -c "from tests.test_indexed_gzip import setup_module; setup_module()"
<<<<<<< HEAD
  - travis_wait 30 py.test -v -s -m indexed_gzip_test tests
=======
  - travis_wait 30 py.test -v -s -m indexed_gzip_test tests
>>>>>>> 4001d3aa
<|MERGE_RESOLUTION|>--- conflicted
+++ resolved
@@ -20,8 +20,4 @@
   - travis_wait 30 python -c "from tests.test_zran import setup_module; setup_module()"
   - travis_wait 30 py.test -v -s -m zran_test tests
   - travis_wait 30 python -c "from tests.test_indexed_gzip import setup_module; setup_module()"
-<<<<<<< HEAD
-  - travis_wait 30 py.test -v -s -m indexed_gzip_test tests
-=======
-  - travis_wait 30 py.test -v -s -m indexed_gzip_test tests
->>>>>>> 4001d3aa
+  - travis_wait 30 py.test -v -s -m indexed_gzip_test tests