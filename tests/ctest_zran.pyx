--- conflicted
+++ resolved
@@ -372,19 +372,11 @@
         assert val == i
             
 
-<<<<<<< HEAD
-def test_seek_then_read_to_end():
-    
-    indexSpacing = max(524288, TEST_FILE_SIZE / 1000)
-    buf          = ReadBuffer(TEST_FILE_SIZE)
-    seekelems    = np.linspace(0, TEST_FILE_NELEMS, 50, dtype=np.uint64)
-=======
 def test_seek_then_read_block():
     
     indexSpacing = max(524288, TEST_FILE_SIZE / 1000)
     buf          = ReadBuffer(TEST_FILE_SIZE)
     seekelems    = np.linspace(0, TEST_FILE_NELEMS - 1, 50, dtype=np.uint64)
->>>>>>> fb01cd42
     np.random.shuffle(seekelems)
     
     cdef zran.zran_index_t index
@@ -400,11 +392,7 @@
                                   131072,
                                   zran.ZRAN_AUTO_BUILD)
 
-<<<<<<< HEAD
-        for se in seekelems:
-=======
         for i, se in enumerate(seekelems):
->>>>>>> fb01cd42
 
             zran.zran_seek(&index, se * 8, SEEK_SET, NULL)
 
@@ -449,80 +437,34 @@
             val = read_element(&index, se, True)
             assert val == se
 
-<<<<<<< HEAD
-            assert nbytes                 == (TEST_FILE_NELEMS - se) * 8
-            assert zran.zran_tell(&index) == TEST_FILE_SIZE
-            
-            pybuf = <bytes>(<char *>buffer)[:nbytes]
-            data  = np.ndarray(nbytes / 8, np.uint64, pybuf)
-
-            for i, val in enumerate(data, se):
-                assert val == i
-                    
-        zran.zran_free(&index)
-
-
-def test_random_seek_and_read():
-
-    cdef zran.zran_index_t index
-
-    seekelems    = [random.randint(0, TEST_FILE_NELEMS) for i in range(10000)]
+        zran.zran_free(&index) 
+
+
+def test_read_all_sequential():
+
+    cdef zran.zran_index_t index
+
     indexSpacing = max(524288, TEST_FILE_SIZE / 1000)
 
-    with open(TEST_FILE, 'rb') as pyfid:
-        cfid = fdopen(pyfid.fileno(), 'rb')
-
-        assert not zran.zran_init(&index,
-                                  cfid,
-                                  indexSpacing,
-                                  32768,
-                                  131072,
-                                  zran.ZRAN_AUTO_BUILD)
+    # Takes too long to read all elements
+    seekelems = np.linspace(0, TEST_FILE_NELEMS - 1, 10000, dtype=np.uint64)
+
+    with open(TEST_FILE, 'rb') as pyfid:
+        cfid = fdopen(pyfid.fileno(), 'rb')
+
+        assert not zran.zran_init(&index,
+                                  cfid,
+                                  indexSpacing,
+                                  32768,
+                                  131072,
+                                  zran.ZRAN_AUTO_BUILD)
+
 
         for se in seekelems:
 
             val = read_element(&index, se, True)
             assert val == se
 
-=======
->>>>>>> fb01cd42
-        zran.zran_free(&index) 
-
-
-def test_read_all_sequential():
-
-    cdef zran.zran_index_t index
-
-    indexSpacing = max(524288, TEST_FILE_SIZE / 1000)
-
-    # Takes too long to read all elements
-<<<<<<< HEAD
-    seekelems = np.linspace(0, TEST_FILE_NELEMS, 10000, dtype=np.uint64)
-=======
-    seekelems = np.linspace(0, TEST_FILE_NELEMS - 1, 10000, dtype=np.uint64)
->>>>>>> fb01cd42
-
-    with open(TEST_FILE, 'rb') as pyfid:
-        cfid = fdopen(pyfid.fileno(), 'rb')
-
-        assert not zran.zran_init(&index,
-                                  cfid,
-                                  indexSpacing,
-                                  32768,
-                                  131072,
-                                  zran.ZRAN_AUTO_BUILD)
-
-
-        for se in seekelems:
-<<<<<<< HEAD
-            
-            val = read_element(&index, se, False)
-=======
-
-            val = read_element(&index, se, True)
->>>>>>> fb01cd42
-            assert val == se
-
         zran.zran_free(&index)
 
 
@@ -530,11 +472,7 @@
     
     indexSpacing = max(524288, TEST_FILE_SIZE / 1000)
     buf          = ReadBuffer(TEST_FILE_SIZE)
-<<<<<<< HEAD
-    seekelems    = np.linspace(0, TEST_FILE_NELEMS, 50, dtype=np.uint64)
-=======
     seekelems    = np.linspace(0, TEST_FILE_NELEMS - 1, 50, dtype=np.uint64)
->>>>>>> fb01cd42
     np.random.shuffle(seekelems) 
     
     cdef zran.zran_index_t index
@@ -553,10 +491,6 @@
         assert not zran.zran_build_index(&index, 0, 0)
 
         for se in seekelems:
-<<<<<<< HEAD
-
-            assert zran.zran_seek(&index, se * 8, SEEK_SET, NULL) == 0
-=======
 
             assert zran.zran_seek(&index, se * 8, SEEK_SET, NULL) == 0
 
@@ -569,21 +503,10 @@
 
             assert nbytes                 == readelems * 8
             assert zran.zran_tell(&index) == (se + readelems) * 8 
->>>>>>> fb01cd42
 
             pybuf = <bytes>(<char *>buffer)[:nbytes]
             data  = np.ndarray(nbytes / 8, np.uint64, pybuf)
 
-<<<<<<< HEAD
-            assert nbytes == (TEST_FILE_NELEMS - se) * 8
-
-            assert zran.zran_tell(&index) == TEST_FILE_SIZE
-
-            pybuf = <bytes>(<char *>buffer)[:nbytes]
-            data  = np.ndarray(nbytes / 8, np.uint64, pybuf)
-
-=======
->>>>>>> fb01cd42
             for i, val in enumerate(data, se):
                 assert val == i
         
